# QONNX wrapper of ONNX model graphs
from qonnx.core.modelwrapper import ModelWrapper
# QONNX graph transformations for renaming and cleaning up
from qonnx.transformation.general import (
    GiveUniqueNodeNames,
    GiveReadableTensorNames,
    RemoveUnusedTensors,
    RemoveStaticGraphInputs,
    ConvertDivToMul
)
# QONNX graph transformations for inferring datatypes and shapes
from qonnx.transformation.infer_datatypes import InferDataTypes
from qonnx.transformation.infer_shapes import InferShapes
# Precompute constant output nodes
from qonnx.transformation.fold_constants import FoldConstants
# Streamlining transformation: This is a collection of various transformations
from finn.transformation.streamline import Streamline
# Reorders operations
from finn.transformation.streamline.reorder import MoveScalarMulPastMatMul
# Absorbs operations / parameters into other operations
from finn.transformation.streamline.absorb import AbsorbMulIntoMultiThreshold
# Convert from QONNX model to FINN operators
from finn.transformation.qonnx.convert_qonnx_to_finn import (
    FoldTransposeIntoQuantInit,
    ConvertQuantActToMultiThreshold,
    ConvertQONNXtoFINN
)


# Script entrypoint
if __name__ == '__main__':
    # Load the model graph
    model = ModelWrapper("attention.onnx")

    # Shape and datatype inference transformations
    model = model.transform(InferDataTypes())
    model = model.transform(InferShapes())

    # Some renaming and cleanup transformations
    model = model.transform(GiveUniqueNodeNames())
    model = model.transform(GiveReadableTensorNames())
    model = model.transform(RemoveStaticGraphInputs())
    model = model.transform(RemoveUnusedTensors())

    # Fold constant-output nodes
    model = model.transform(FoldConstants())
    # Convert divisions to multiplications (applies to the scale of the QK
    # matmul output)
    model = model.transform(ConvertDivToMul())

    # Convert from QONNX graph to FINN nodes/operators
<<<<<<< HEAD
    #   Note: Somehow fails due to shape inference?
=======
>>>>>>> 83afd235
    model = model.transform(ConvertQONNXtoFINN())

    # Try to apply streamlining transformation
    model = model.transform(Streamline())

    # Save the transformed graph
    model.save("attention.transformed.onnx")<|MERGE_RESOLUTION|>--- conflicted
+++ resolved
@@ -49,10 +49,6 @@
     model = model.transform(ConvertDivToMul())
 
     # Convert from QONNX graph to FINN nodes/operators
-<<<<<<< HEAD
-    #   Note: Somehow fails due to shape inference?
-=======
->>>>>>> 83afd235
     model = model.transform(ConvertQONNXtoFINN())
 
     # Try to apply streamlining transformation
